<<<<<<< HEAD
class OWGSets(object):
    '''
    Helper class to deliver entrance/exit/region sets to OWG rules.
    '''

    def get_immediately_accessible_entrances(self):
        '''
        Entrances that are available with no items at all.

        At this point, these are fake flipper spots.
        '''
        return [
            'Hobo Bridge',
            'Zoras River',
            'Lake Hylia Island Mirror Spot',
            'Capacity Upgrade',
            ]

    def get_lw_boots_accessible_entrances(self, world, player):
        '''
        Light World entrances that can be accessed with boots clips.
        '''
        entrances = [
            'Bat Cave Drop Ledge',
            'Desert Ledge Return Rocks',
            'Desert Palace Entrance (West)',
            'Desert Palace Entrance (North)',
            'Flute Spot 1',
            'Broken Bridge (East)',
            'Death Mountain Drop',
            'Old Man Cave (East)',
            'Old Man House (Bottom)',
            'Old Man House (Top)',
            'Death Mountain Return Cave (East)',
            'Spectacle Rock Cave',
            'Spectacle Rock Cave Peak',
            'Spectacle Rock Cave (Bottom)',
            'Spectacle Rock Mirror Spot',
            'Broken Bridge (West)',
            'Broken Bridge (East)',
            'East Death Mountain Drop',
            'Spiral Cave Ledge Drop',
            'Fairy Ascension Drop',
            'Fairy Ascension Cave (Bottom)',
            'East Death Mountain (Top)',
            'Death Mountain (Top)',
            'Spectacle Rock Drop',
            'Death Mountain Return Cave (West)',
            'Paradox Cave (Bottom)',
            'Paradox Cave (Middle)',
            'Hookshot Fairy',
            'Spiral Cave (Bottom)',
            'Paradox Cave (Top)',
            'Spiral Cave Ledge Access',
            'Fairy Ascension Ledge',
            'Cave 45 Mirror Spot',
            'Graveyard Ledge Mirror Spot',
            'Bumper Cave Ledge Mirror Spot',
            'Desert Ledge (Northeast) Mirror Spot',
            'Desert Ledge Mirror Spot',
            'Desert Palace Entrance (North) Mirror Spot',
            'East Death Mountain (Top) Mirror Spot',
            'Spiral Cave Mirror Spot',
            'Fairy Ascension Mirror Spot',
            'Floating Island Mirror Spot',
            ]

        if world.mode[player] != 'inverted':
            entrances.append('Cave 45')
            entrances.append('Graveyard Cave')

        return entrances


    def get_lw_boots_accessible_locations(self):
        '''
        Light World locations that can be reached using boots clips.
        '''
        return [
            'Lake Hylia Island',
            'Desert Ledge',
            'Spectacle Rock',
            'Floating Island',
            ]


    def get_dw_boots_accessible_entrances(self):
        '''
        Dark World entrances that can be accessed with boots clips.
        '''
        return [
            'Northeast Dark World Broken Bridge Pass',
            'Peg Area Rocks',
            'Grassy Lawn Pegs',
            'West Dark World Gap',
            'Bumper Cave Ledge Drop',
            'Turtle Rock Drop',
            'Floating Island Drop',
            'Dark Death Mountain Drop (East)',
            'Village of Outcasts Drop',
            'Dark Lake Hylia Ledge',
            'Hype Cave',
            'Dark World Potion Shop',
            'Big Bomb Shop',
            'Archery Game',
            'Brewery',
            'C-Shaped House',
            'Chest Game',
            'Thieves Town',
            'Kings Grave Mirror Spot',
            'Bumper Cave Entrance Rock',
            'Red Shield Shop',
            'Dark Sanctuary Hint',
            'Fortune Teller (Dark)',
            'Dark World Lumberjack Shop',
            'Misery Mire',
            'Mire Shed',
            'Dark Desert Hint',
            'Dark Desert Fairy',
            ]


    def get_dw_boots_accessible_locations(self):
        '''
        Dark World locations accessible using boots clips.
        '''
        return [
            'Catfish',
            'Dark Blacksmith Ruins',
            'Bumper Cave Ledge',
            ]


    def get_dw_bunny_inaccessible_locations(self):
        '''
        Locations that the bunny cannot access.
        '''
        return [
            'Thieves Town',
            'Graveyard Ledge Mirror Spot',
            'Kings Grave Mirror Spot',
            'Bumper Cave Entrance Rock',
            'Brewery',
            'Village of Outcasts Pegs',
            'Village of Outcasts Eastern Rocks',
            'Dark Lake Hylia Drop (South)',
            'Hype Cave',
            'Village of Outcasts Heavy Rock',
            'East Dark World Bridge',
            'Bonk Fairy (Dark)',
            ]


    def get_dmd_and_bunny_regions(self):
        '''
        Dark World regions accessible using Link and Bunny DMD methods.
        '''
        return [
            'West Dark World',
            'South Dark World',
            'Northeast Dark World',
            ]


    def get_dmd_non_bunny_regions(self):
        '''
        Dark World regions accessible using only Link DMD methods.
        '''
        return [
            'Dark Desert',
            'East Dark World',
            ]


    def get_mirror_hookshot_accessible_dw_locations(self, world, player):
        '''
        Locations accessible potentially using weird mirror hookshot boots setups.
        '''
        locations = [
            'Pyramid Fairy',
            'Pyramid Entrance',
            'Pyramid Drop',
            ]
        locations.extend(world.get_region('Dark Death Mountain Ledge', player).locations)
        return locations


    def sword_required_superbunny_mirror_regions(self):
        '''
        Cave regions that superbunny can get through - but only with a sword.
        '''
        return [
            'Mini Moldorm Cave',
            'Spiral Cave (Top)',
            ]
=======
'''
Helper functions to deliver entrance/exit/region sets to OWG rules.
'''

def get_immediately_accessible_entrances():
    '''
    Entrances that are available with no items at all.

    At this point, these are fake flipper spots.
    '''
    return [
        'Hobo Bridge',
        'Zoras River',
        'Lake Hylia Island Mirror Spot',
        'Capacity Upgrade',
        ]

def get_lw_boots_accessible_entrances(world, player):
    '''
    Light World entrances that can be accessed with boots clips.
    '''
    entrances = [
        'Bat Cave Drop Ledge',
        'Desert Ledge Return Rocks',
        'Desert Palace Entrance (West)',
        'Desert Palace Entrance (North)',
        'Flute Spot 1',
        'Broken Bridge (East)',
        'Death Mountain Drop',
        'Old Man Cave (East)',
        'Old Man House (Bottom)',
        'Old Man House (Top)',
        'Death Mountain Return Cave (East)',
        'Spectacle Rock Cave',
        'Spectacle Rock Cave Peak',
        'Spectacle Rock Cave (Bottom)',
        'Spectacle Rock Mirror Spot',
        'Broken Bridge (West)',
        'Broken Bridge (East)',
        'East Death Mountain Drop',
        'Spiral Cave Ledge Drop',
        'Fairy Ascension Drop',
        'Fairy Ascension Cave (Bottom)',
        'East Death Mountain (Top)',
        'Death Mountain (Top)',
        'Spectacle Rock Drop',
        'Death Mountain Return Cave (West)',
        'Paradox Cave (Bottom)',
        'Paradox Cave (Middle)',
        'Hookshot Fairy',
        'Spiral Cave (Bottom)',
        'Paradox Cave (Top)',
        'Spiral Cave Ledge Access',
        'Fairy Ascension Ledge',
        'Cave 45 Mirror Spot',
        'Graveyard Ledge Mirror Spot',
        'Bumper Cave Ledge Mirror Spot',
        'Desert Ledge (Northeast) Mirror Spot',
        'Desert Ledge Mirror Spot',
        'Desert Palace Entrance (North) Mirror Spot',
        'East Death Mountain (Top) Mirror Spot',
        'Spiral Cave Mirror Spot',
        'Fairy Ascension Mirror Spot',
        'Floating Island Mirror Spot',
        ]

    if world.mode[player] != 'inverted':
        entrances.append('Cave 45')
        entrances.append('Graveyard Cave')

    return entrances


def get_lw_boots_accessible_locations():
    '''
    Light World locations that can be reached using boots clips.
    '''
    return [
        'Lake Hylia Island',
        'Desert Ledge',
        'Spectacle Rock',
        'Floating Island',
        ]


def get_dw_boots_accessible_entrances():
    '''
    Dark World entrances that can be accessed with boots clips.
    '''
    return [
        'Northeast Dark World Broken Bridge Pass',
        'Peg Area Rocks',
        'Grassy Lawn Pegs',
        'West Dark World Gap',
        'Bumper Cave Ledge Drop',
        'Turtle Rock Drop',
        'Floating Island Drop',
        'Dark Death Mountain Drop (East)',
        'Village of Outcasts Drop',
        'Dark Lake Hylia Ledge',
        'Hype Cave',
        'Dark World Potion Shop',
        'Big Bomb Shop',
        'Archery Game',
        'Brewery',
        'C-Shaped House',
        'Chest Game',
        'Thieves Town',
        'Kings Grave Mirror Spot',
        'Bumper Cave Entrance Rock',
        'Red Shield Shop',
        'Dark Sanctuary Hint',
        'Fortune Teller (Dark)',
        'Dark World Lumberjack Shop',
        'Misery Mire',
        'Mire Shed',
        'Dark Desert Hint',
        'Dark Desert Fairy',
        ]


def get_dw_boots_accessible_locations():
    '''
    Dark World locations accessible using boots clips.
    '''
    return [
        'Catfish',
        'Dark Blacksmith Ruins',
        'Bumper Cave Ledge',
        ]


def get_dw_bunny_inaccessible_locations():
    '''
    Locations that the bunny cannot access.
    '''
    return [
        'Thieves Town',
        'Graveyard Ledge Mirror Spot',
        'Kings Grave Mirror Spot',
        'Bumper Cave Entrance Rock',
        'Brewery',
        'Village of Outcasts Pegs',
        'Village of Outcasts Eastern Rocks',
        'Dark Lake Hylia Drop (South)',
        'Hype Cave',
        'Village of Outcasts Heavy Rock',
        'East Dark World Bridge',
        'Bonk Fairy (Dark)',
        ]


def get_dmd_and_bunny_regions():
    '''
    Dark World regions accessible using Link and Bunny DMD methods.
    '''
    return [
        'West Dark World',
        'South Dark World',
        'Northeast Dark World',
        ]


def get_dmd_non_bunny_regions():
    '''
    Dark World regions accessible using only Link DMD methods.
    '''
    return [
        'Dark Desert',
        'East Dark World',
        ]


def get_mirror_hookshot_accessible_dw_locations(world, player):
    '''
    Locations accessible potentially using weird mirror hookshot boots setups.
    '''
    locations = [
        'Pyramid Fairy',
        'Pyramid Entrance',
        'Pyramid Drop',
        ]
    locations.extend(world.get_region('Dark Death Mountain Ledge', player).locations)
    return locations


def sword_required_superbunny_mirror_regions():
    '''
    Cave regions that superbunny can get through - but only with a sword.
    '''
    return [
        'Mini Moldorm Cave',
        'Spiral Cave (Top)',
        ]
>>>>>>> 6cae0a1a
<|MERGE_RESOLUTION|>--- conflicted
+++ resolved
@@ -1,200 +1,3 @@
-<<<<<<< HEAD
-class OWGSets(object):
-    '''
-    Helper class to deliver entrance/exit/region sets to OWG rules.
-    '''
-
-    def get_immediately_accessible_entrances(self):
-        '''
-        Entrances that are available with no items at all.
-
-        At this point, these are fake flipper spots.
-        '''
-        return [
-            'Hobo Bridge',
-            'Zoras River',
-            'Lake Hylia Island Mirror Spot',
-            'Capacity Upgrade',
-            ]
-
-    def get_lw_boots_accessible_entrances(self, world, player):
-        '''
-        Light World entrances that can be accessed with boots clips.
-        '''
-        entrances = [
-            'Bat Cave Drop Ledge',
-            'Desert Ledge Return Rocks',
-            'Desert Palace Entrance (West)',
-            'Desert Palace Entrance (North)',
-            'Flute Spot 1',
-            'Broken Bridge (East)',
-            'Death Mountain Drop',
-            'Old Man Cave (East)',
-            'Old Man House (Bottom)',
-            'Old Man House (Top)',
-            'Death Mountain Return Cave (East)',
-            'Spectacle Rock Cave',
-            'Spectacle Rock Cave Peak',
-            'Spectacle Rock Cave (Bottom)',
-            'Spectacle Rock Mirror Spot',
-            'Broken Bridge (West)',
-            'Broken Bridge (East)',
-            'East Death Mountain Drop',
-            'Spiral Cave Ledge Drop',
-            'Fairy Ascension Drop',
-            'Fairy Ascension Cave (Bottom)',
-            'East Death Mountain (Top)',
-            'Death Mountain (Top)',
-            'Spectacle Rock Drop',
-            'Death Mountain Return Cave (West)',
-            'Paradox Cave (Bottom)',
-            'Paradox Cave (Middle)',
-            'Hookshot Fairy',
-            'Spiral Cave (Bottom)',
-            'Paradox Cave (Top)',
-            'Spiral Cave Ledge Access',
-            'Fairy Ascension Ledge',
-            'Cave 45 Mirror Spot',
-            'Graveyard Ledge Mirror Spot',
-            'Bumper Cave Ledge Mirror Spot',
-            'Desert Ledge (Northeast) Mirror Spot',
-            'Desert Ledge Mirror Spot',
-            'Desert Palace Entrance (North) Mirror Spot',
-            'East Death Mountain (Top) Mirror Spot',
-            'Spiral Cave Mirror Spot',
-            'Fairy Ascension Mirror Spot',
-            'Floating Island Mirror Spot',
-            ]
-
-        if world.mode[player] != 'inverted':
-            entrances.append('Cave 45')
-            entrances.append('Graveyard Cave')
-
-        return entrances
-
-
-    def get_lw_boots_accessible_locations(self):
-        '''
-        Light World locations that can be reached using boots clips.
-        '''
-        return [
-            'Lake Hylia Island',
-            'Desert Ledge',
-            'Spectacle Rock',
-            'Floating Island',
-            ]
-
-
-    def get_dw_boots_accessible_entrances(self):
-        '''
-        Dark World entrances that can be accessed with boots clips.
-        '''
-        return [
-            'Northeast Dark World Broken Bridge Pass',
-            'Peg Area Rocks',
-            'Grassy Lawn Pegs',
-            'West Dark World Gap',
-            'Bumper Cave Ledge Drop',
-            'Turtle Rock Drop',
-            'Floating Island Drop',
-            'Dark Death Mountain Drop (East)',
-            'Village of Outcasts Drop',
-            'Dark Lake Hylia Ledge',
-            'Hype Cave',
-            'Dark World Potion Shop',
-            'Big Bomb Shop',
-            'Archery Game',
-            'Brewery',
-            'C-Shaped House',
-            'Chest Game',
-            'Thieves Town',
-            'Kings Grave Mirror Spot',
-            'Bumper Cave Entrance Rock',
-            'Red Shield Shop',
-            'Dark Sanctuary Hint',
-            'Fortune Teller (Dark)',
-            'Dark World Lumberjack Shop',
-            'Misery Mire',
-            'Mire Shed',
-            'Dark Desert Hint',
-            'Dark Desert Fairy',
-            ]
-
-
-    def get_dw_boots_accessible_locations(self):
-        '''
-        Dark World locations accessible using boots clips.
-        '''
-        return [
-            'Catfish',
-            'Dark Blacksmith Ruins',
-            'Bumper Cave Ledge',
-            ]
-
-
-    def get_dw_bunny_inaccessible_locations(self):
-        '''
-        Locations that the bunny cannot access.
-        '''
-        return [
-            'Thieves Town',
-            'Graveyard Ledge Mirror Spot',
-            'Kings Grave Mirror Spot',
-            'Bumper Cave Entrance Rock',
-            'Brewery',
-            'Village of Outcasts Pegs',
-            'Village of Outcasts Eastern Rocks',
-            'Dark Lake Hylia Drop (South)',
-            'Hype Cave',
-            'Village of Outcasts Heavy Rock',
-            'East Dark World Bridge',
-            'Bonk Fairy (Dark)',
-            ]
-
-
-    def get_dmd_and_bunny_regions(self):
-        '''
-        Dark World regions accessible using Link and Bunny DMD methods.
-        '''
-        return [
-            'West Dark World',
-            'South Dark World',
-            'Northeast Dark World',
-            ]
-
-
-    def get_dmd_non_bunny_regions(self):
-        '''
-        Dark World regions accessible using only Link DMD methods.
-        '''
-        return [
-            'Dark Desert',
-            'East Dark World',
-            ]
-
-
-    def get_mirror_hookshot_accessible_dw_locations(self, world, player):
-        '''
-        Locations accessible potentially using weird mirror hookshot boots setups.
-        '''
-        locations = [
-            'Pyramid Fairy',
-            'Pyramid Entrance',
-            'Pyramid Drop',
-            ]
-        locations.extend(world.get_region('Dark Death Mountain Ledge', player).locations)
-        return locations
-
-
-    def sword_required_superbunny_mirror_regions(self):
-        '''
-        Cave regions that superbunny can get through - but only with a sword.
-        '''
-        return [
-            'Mini Moldorm Cave',
-            'Spiral Cave (Top)',
-            ]
-=======
 '''
 Helper functions to deliver entrance/exit/region sets to OWG rules.
 '''
@@ -381,12 +184,11 @@
     return locations
 
 
-def sword_required_superbunny_mirror_regions():
+def get_sword_required_superbunny_mirror_regions():
     '''
     Cave regions that superbunny can get through - but only with a sword.
     '''
     return [
         'Mini Moldorm Cave',
         'Spiral Cave (Top)',
-        ]
->>>>>>> 6cae0a1a
+        ]