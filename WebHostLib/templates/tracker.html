{% extends 'tablepage.html' %}
{% block head %}
    {{ super() }}
    <title>Multiworld Tracker for Room {{ room.id }}</title>
    <link rel="stylesheet" type="text/css" href="{{ static_autoversion("tracker.css") }}"/>
    <script type="application/ecmascript" src="{{ static_autoversion("jquery.scrollsync.js") }}"></script>
    <script type="application/ecmascript" src="{{ static_autoversion("tracker.js") }}"></script>
{% endblock %}
{% block body %}
    <div id="tracker-wrapper" data-tracker="{{ room.tracker }}">
        <div id="tracker-header-bar">
            <input placeholder="Search" id="search" />
            {%- if video -%}<span><a target="_blank" href="https://multistream.me/
                {%- for teamslot, (platform, link) in video.items()-%}
                    {%- if platform == "Twitch" -%}t{%- else -%}yt{%- endif -%}:{{- link -}}/
                {%- endfor -%}">Multistream</a></span>
            {%- endif -%}
        </div>
        {% for team, players in inventory.items() %}
            <div class="table-wrapper">
                <table class="table unique-item-table">
                    <thead>
                    <tr>
                        <th>#</th>
                        <th>Name</th>
                        {%- for name in tracking_names -%}
                            {%- if name in icons -%}
                                <th class="center-column">
                                        <img class="alttp-sprite" src="{{ icons[name] }}" alt="{{ name|e }}">
                                    </th>
                                {%- else -%}
                                    <th class="center-column">{{ name|e }}</th>
                                {%- endif -%}
                            {%- endfor -%}
                        </tr>
                    </thead>
                    <tbody>
                        {%- for player, items in players.items() -%}
                            <tr>
                                <td>{{ loop.index }}</td>
                                {%- if (team, loop.index) in video -%}
                                    {%- if video[(team, loop.index)][0] == "Twitch" -%}
                                    <td>
                                        <a target="_blank" href="https://www.twitch.tv/{{ video[(team, loop.index)][1] }}">
                                            {{ player_names[(team, loop.index)] }}
                                            ▶️</a></td>
                                    {%- elif video[(team, loop.index)][0] == "Youtube" -%}
                                    <td>
                                        <a target="_blank" href="youtube.com/c/{{ video[(team, loop.index)][1] }}/live">
                                            {{ player_names[(team, loop.index)] }}
                                            ▶️</a></td>
                                    {%- endif -%}
                                {%- else -%}
                                    <td>{{ player_names[(team, loop.index)] }}</td>
                                {%- endif -%}
                                {%- for id in tracking_ids -%}
                                    {%- if items[id] -%}
                                        <td class="center-column item-acquired">
                                            {% if id in multi_items %}{{ items[id] }}{% else %}✔️{% endif %}</td>
                                    {%- else -%}
                                        <td></td>
                                    {%- endif -%}
                                {% endfor %}
                            </tr>
                        {%- endfor -%}
                    </tbody>
                </table>
            </div>
        {% endfor %}

        {% for team, players in checks_done.items() %}
            <div class="table-wrapper">
                <table class="table non-unique-item-table">
                    <thead>
                        <tr>
                            <th rowspan="2">#</th>
                            <th rowspan="2">Name</th>
<<<<<<< HEAD
                            {% for area in ordered_areas %}
                                {% set colspan = 1 %}
                                {% if area in key_locations %}
                                {% set colspan = colspan + 1 %}
                                {% endif %}
                                {% if area in big_key_locations %}
                                {% set colspan = colspan + 1 %}
                                {% endif %}
                                {% if area in icons %}
                                    <th colspan="{{ colspan }}" class="center-column upper-row">
=======
                            {%- for area in ordered_areas -%}
                                {%- set colspan = 1 -%}
                                {%- if area in key_locations -%}
                                {%- set colspan = colspan + 1 -%}
                                {%- endif -%}
                                {%- if area in big_key_locations -%}
                                {%- set colspan = colspan + 1 -%}
                                {%- endif -%}
                                {%- if area in icons -%}
                                    <th colspan="{{ colspan }}" class="center-column">
>>>>>>> 9f5d9847
                                        <img class="alttp-sprite" src="{{ icons[area] }}" alt="{{ area }}"></th>
                                {%- else -%}
                                    <th colspan="{{ colspan }}" class="center-column">{{ area }}</th>
                                {%- endif -%}
                            {%- endfor -%}
                            <th rowspan="2" class="center-column">Last<br>Activity</th>
                        </tr>
                        <tr>
<<<<<<< HEAD
                            {% for area in ordered_areas %}
                                <th class="center-column lower-row">
                                    <img class="alttp-sprite" src="{{ icons["Chest"] }}" alt="Checks">
                                </th>
                                {% if area in key_locations %}
                                    <th class="center-column lower-row">
                                        <img class="alttp-sprite" src="{{ icons["Small Key"] }}" alt="Small Key">
                                    </th>
                                {% endif %}
                                {% if area in big_key_locations %}
                                    <th class="center-column lower-row">
=======
                            {%- for area in ordered_areas -%}
                                <th class="center-column">
                                    <img class="alttp-sprite" src="{{ icons["Chest"] }}" alt="Checks">
                                </th>
                                {%- if area in key_locations -%}
                                    <th class="center-column">
                                        <img class="alttp-sprite" src="{{ icons["Small Key"] }}" alt="Small Key">
                                    </th>
                                {%- endif -%}
                                {%- if area in big_key_locations -%}
                                    <th class="center-column">
>>>>>>> 9f5d9847
                                        <img class="alttp-sprite" src="{{ icons["Big Key"] }}" alt="Big Key">
                                    </th>
                                {%- endif -%}
                            {%- endfor -%}
                        </tr>
                    </thead>
                    <tbody>
                        {%- for player, checks in players.items() -%}
                            <tr>
                                <td>{{ loop.index }}</td>
                                <td>{{ player_names[(team, loop.index)]|e }}</td>
                                {%- for area in ordered_areas -%}
                                    {%- set checks_done = checks[area] -%}
                                    {%- set checks_total = checks_in_area[area] -%}
                                    {%- if checks_done == checks_total -%}
                                        <td class="item-acquired center-column">
                                            {{ checks_done }}/{{ checks_total }}</td>
                                    {%- else -%}
                                        <td class="center-column">{{ checks_done }}/{{ checks_total }}</td>
                                    {%- endif -%}
                                    {%- if area in key_locations -%}
                                        <td class="center-column">{{ inventory[team][player][small_key_ids[area]] }}</td>
                                    {%- endif -%}
                                    {%- if area in big_key_locations -%}
                                        <td class="center-column">{% if inventory[team][player][big_key_ids[area]] %}✔️{% endif %}</td>
                                    {%- endif -%}
                                {%- endfor -%}
                                {%- if activity_timers[(team, player)] -%}
                                    <td class="center-column">{{ activity_timers[(team, player)] | render_timedelta }}</td>
                                {%- else -%}
                                    <td class="center-column">None</td>
                                {%- endif -%}
                            </tr>
                        {%- endfor -%}
                    </tbody>
                </table>
            </div>
        {% endfor %}
    </div>
{% endblock %}<|MERGE_RESOLUTION|>--- conflicted
+++ resolved
@@ -75,7 +75,6 @@
                         <tr>
                             <th rowspan="2">#</th>
                             <th rowspan="2">Name</th>
-<<<<<<< HEAD
                             {% for area in ordered_areas %}
                                 {% set colspan = 1 %}
                                 {% if area in key_locations %}
@@ -86,18 +85,6 @@
                                 {% endif %}
                                 {% if area in icons %}
                                     <th colspan="{{ colspan }}" class="center-column upper-row">
-=======
-                            {%- for area in ordered_areas -%}
-                                {%- set colspan = 1 -%}
-                                {%- if area in key_locations -%}
-                                {%- set colspan = colspan + 1 -%}
-                                {%- endif -%}
-                                {%- if area in big_key_locations -%}
-                                {%- set colspan = colspan + 1 -%}
-                                {%- endif -%}
-                                {%- if area in icons -%}
-                                    <th colspan="{{ colspan }}" class="center-column">
->>>>>>> 9f5d9847
                                         <img class="alttp-sprite" src="{{ icons[area] }}" alt="{{ area }}"></th>
                                 {%- else -%}
                                     <th colspan="{{ colspan }}" class="center-column">{{ area }}</th>
@@ -106,7 +93,6 @@
                             <th rowspan="2" class="center-column">Last<br>Activity</th>
                         </tr>
                         <tr>
-<<<<<<< HEAD
                             {% for area in ordered_areas %}
                                 <th class="center-column lower-row">
                                     <img class="alttp-sprite" src="{{ icons["Chest"] }}" alt="Checks">
@@ -118,19 +104,6 @@
                                 {% endif %}
                                 {% if area in big_key_locations %}
                                     <th class="center-column lower-row">
-=======
-                            {%- for area in ordered_areas -%}
-                                <th class="center-column">
-                                    <img class="alttp-sprite" src="{{ icons["Chest"] }}" alt="Checks">
-                                </th>
-                                {%- if area in key_locations -%}
-                                    <th class="center-column">
-                                        <img class="alttp-sprite" src="{{ icons["Small Key"] }}" alt="Small Key">
-                                    </th>
-                                {%- endif -%}
-                                {%- if area in big_key_locations -%}
-                                    <th class="center-column">
->>>>>>> 9f5d9847
                                         <img class="alttp-sprite" src="{{ icons["Big Key"] }}" alt="Big Key">
                                     </th>
                                 {%- endif -%}
