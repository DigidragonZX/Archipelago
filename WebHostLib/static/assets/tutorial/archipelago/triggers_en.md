--- conflicted
+++ resolved
@@ -20,30 +20,6 @@
 Link to the Past plando guide: [LttP Plando Guide](/tutorial/zelda3/plando/en)
 
 ## Trigger use
-<<<<<<< HEAD
-
-Triggers have to be defined in the root of the yaml file meaning it must be outside a game section. The best place to do
-this is the bottom of the yaml.
-
-- Triggers comprise the trigger section and then each trigger must have an `option_category`, `option_name`,
-  and `option_result` from which it will react to and then an `options` section where the definition of what will
-  happen.
-- `option_category` is the defining section from which the option is defined in.
-    - Example: `A Link to the Past`
-    - This is the root category the option is located in. If the option you're triggering off of is in root then you
-      would use `null`, otherwise this is the game for which you want this option trigger to activate.
-- `option_name` is the option setting from which the triggered choice is going to react to.
-    - Example: `shop_item_slots`
-    - This can be any option from any category defined in the yaml file in either root or a game section except
-      for `game`.
-- `option_result` is the result of this option setting from which you would like to react.
-    - Example: `15`
-    - Each trigger must be used for exactly one option result. If you would like the same thing to occur with multiple
-      results you would need multiple triggers for this.
-- `options` is where you define what will happen when this is detected. This can be something as simple as ensuring
-  another option also gets selected or placing an item in a certain location.
-    - Example:
-=======
 Triggers may be defined in either the root or in the relevant game sections. Generally, The best place to do this is the bottom of the yaml for clear organization.
 - Triggers comprise the trigger section and then each trigger must have an `option_category`, `option_name`, and 
 `option_result` from which it will react to and then an `options` section for the definition of what will happen.
@@ -58,7 +34,6 @@
     - Each trigger must be used for exactly one option result. If you would like the same thing to occur with multiple results you would need multiple triggers for this.
 - `options` is where you define what will happen when this is detected. This can be something as simple as ensuring another option also gets selected or placing an item in a certain location. It is possible to have multiple things happen in this section.
     - Example: 
->>>>>>> e74333cb
   ```yaml
   A Link to the Past:
     start_inventory: 
@@ -102,10 +77,6 @@
         Timespinner:
           Inverted: true
   ```
-<<<<<<< HEAD
-
-In this example if your world happens to roll `SpecificKeycards` then your game will also start in inverted.
-=======
 In this example if your world happens to roll SpecificKeycards then your game will also start in inverted.
 
 It is also possible to use imaginary names in options to trigger specific settings. You can use these made up names in either your main options or to trigger from another trigger. Currently, this is the only way to trigger on "setting 1 AND setting 2".
@@ -141,5 +112,4 @@
             difficulty: mystery
   ```
 
-In this example (thanks to @Black-Sliver) if the `pupdunk` option is rolled then the difficulty values will be rolled again using the new options `normal`, `pupdunk_hard`, and `pupdunk_mystery`, and the exp modifier will be rerolled using new weights for 150 and 200. This allows for two more triggers that will only be used for the new `pupdunk_hard` and `pupdunk_mystery` options so that they will only be triggered on "pupdunk AND hard/mystery".
->>>>>>> e74333cb
+In this example (thanks to @Black-Sliver) if the `pupdunk` option is rolled then the difficulty values will be rolled again using the new options `normal`, `pupdunk_hard`, and `pupdunk_mystery`, and the exp modifier will be rerolled using new weights for 150 and 200. This allows for two more triggers that will only be used for the new `pupdunk_hard` and `pupdunk_mystery` options so that they will only be triggered on "pupdunk AND hard/mystery".